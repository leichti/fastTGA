--- conflicted
+++ resolved
@@ -67,10 +67,6 @@
         columns = table_df.columns
         self.available_columns_updated.emit(columns, 0)
         example_id = self.gspread_model.get_first_id()
-<<<<<<< HEAD
-
-=======
->>>>>>> cd2e1571
         self.new_example_id_available.emit(str(example_id))
         self.print_message.emit(f"Worksheet loaded with {len(table_df)} rows and {len(columns)} columns")
 
